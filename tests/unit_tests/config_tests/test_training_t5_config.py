--- conflicted
+++ resolved
@@ -5,233 +5,6 @@
     def test_training_t5_config_220m(self):
         conf = OmegaConf.load("conf/training/t5/220m.yaml")
         s = """
-<<<<<<< HEAD
-        run:
-          name: t5_220m
-          results_dir: ${base_results_dir}/${.name}
-          time_limit: "7-00:00:00"
-          dependency: "singleton"
-
-        name: megatron_t5
-        restore_from_path: null # used when starting from a .nemo file
-
-        trainer:
-          num_nodes: 4
-          devices: 8
-          accelerator: gpu
-          precision: bf16
-          logger: False # logger provided by exp_manager
-          enable_checkpointing: False
-          replace_sampler_ddp: False
-          max_epochs: null
-          max_steps: 1000000 # consumed_samples = global_step * global_batch_size
-          max_time: "06:23:30:00"
-          log_every_n_steps: 10
-          val_check_interval: 2000
-          limit_val_batches: 50
-          limit_test_batches: 500
-          accumulate_grad_batches: 1
-          gradient_clip_val: 1.0
-
-
-        exp_manager:
-          explicit_log_dir: ${training.run.results_dir}
-          exp_dir: null
-          name: megatron_t5
-          create_wandb_logger: False
-          wandb_logger_kwargs:
-            project: nemo_t5
-            name: ${training.run.name}
-          resume_if_exists: True
-          resume_ignore_no_checkpoint: True
-          create_checkpoint_callback: True
-          checkpoint_callback_params:
-            monitor: val_loss
-            save_top_k: 10
-            mode: min
-            always_save_nemo: False # saves nemo file during validation, not implemented for model parallel
-            save_nemo_on_train_end: False # not recommended when training large models on clusters with short time limits
-            filename: 'megatron_t5--{val_loss:.2f}-{step}-{consumed_samples}'
-            model_parallel_size: ${multiply:${training.model.tensor_model_parallel_size}, ${training.model.pipeline_model_parallel_size}}
-          log_step_timing: True
-          step_timing_kwargs:
-            sync_cuda: True
-            buffer_size: 5
-
-        model:
-          # model parallelism
-          micro_batch_size: 64
-          global_batch_size: 2048 # will use more micro batches to reach global batch size
-          tensor_model_parallel_size: 1
-          pipeline_model_parallel_size: 1
-          resume_from_checkpoint: null # manually set the checkpoint file to load from
-          pipeline_model_parallel_split_rank: ${divide_floor:${.pipeline_model_parallel_size}, 2}
-
-          # model architecture
-          make_vocab_size_divisible_by: 128 # Pad the vocab size to be divisible by this value for computation efficiency.
-          pre_process: True # add embedding
-          post_process: True # add pooler
-
-          megatron_amp_O2: True # use AMP with O2 style mixed precision instead of native amp on-the-fly weight autocasting.
-          grad_allreduce_chunk_size_mb: 125
-
-          seq_length: 512
-          max_position_embeddings: ${.seq_length}
-          num_layers: 12
-          hidden_size: 768
-          ffn_hidden_size: 2048  # Transformer FFN hidden size. 4 * hidden_size.
-          num_attention_heads: 12
-          init_method_std: 0.015  # Standard deviation of the zero mean normal distribution used for weight initialization.')
-          hidden_dropout: 0.1  # Dropout probability for hidden state transformer.
-          attention_dropout: 0.1 # Dropout probability in the attention layer.
-          position_embedding_type: 'learned_absolute' # Position embedding type. Options ['learned_absolute', 'relative']
-          relative_attention_num_buckets: 32 # Relative position number of buckets for computing the bias
-          relative_attention_max_distance: 128 # max_distance to keep relative distance in the attention_num_buckets.
-          relative_position_bias_self_attention_only: True # Whether to only use relative position bias for self attention only.
-          kv_channels: 64  # Projection weights dimension in multi-head attention. Set to hidden_size // num_attention_heads if null
-          apply_query_key_layer_scaling: True # scale Q * K^T by 1 / layer-number.
-          layernorm_epsilon: 1e-5
-          persist_layer_norm: True # Use of persistent fused layer norm kernel.
-          gradient_as_bucket_view: True # Allocate gradients in a contiguous bucket to save memory (less fragmentation and buffer memory)
-          bias_activation_fusion: True # Use a kernel that fuses the bias addition from weight matrices with the subsequent activation function.
-          grad_div_ar_fusion: True # Fuse grad division into torch.distributed.all_reduce
-          masked_softmax_fusion: True # Use a kernel that fuses the attention softmax with it's mask.
-          bias_dropout_add_fusion: True # Use a kernel that fuses the bias addition, dropout and residual connection addition.
-          bias: True # Whether to use bias terms in all weight matrices.
-          normalization: 'layernorm' # Normalization layer to use. Options are ['layernorm', 'rmsnorm']
-          encoder_arch: 'transformer'
-          decoder_arch: 'transformer'
-          activation: 'geglu' # Options ['gelu', 'geglu', 'swiglu', 'reglu']
-          headscale: False # Whether to learn extra parameters that scale the output of the each self-attention head.
-          transformer_block_type: 'pre_ln' # Options ['pre_ln', 'post_ln', 'normformer']
-
-          tokenizer:
-            library: 'megatron'
-            type: 'BertWordPieceCase'
-            model: null
-            vocab_file: ${data_dir}/bpe/vocab.txt
-            merge_file: null
-            num_sentinel_tokens: 100
-
-          # precision
-          native_amp_init_scale: 4294967296 # 2 ** 32
-          native_amp_growth_interval: 1000
-          fp32_residual_connection: False # Move residual connections to fp32
-          fp16_lm_cross_entropy: False # Move the cross entropy unreduced loss calculation for lm head to fp16
-
-          # miscellaneous
-          seed: 1234
-          use_cpu_initialization: False # Init weights on the CPU (slow for large models)
-          onnx_safe: False # Use work-arounds for known problems with Torch ONNX exporter.
-          apex_transformer_log_level: 30 # Python logging level displays logs with severity greater than or equal to this
-
-          activations_checkpoint_method: block # 'uniform', 'block'
-          activations_checkpoint_num_layers: 0
-
-          nsys_profile:
-            enabled: False
-            trace: [nvtx,cuda]
-            start_step: 10  # Global batch to start profiling
-            end_step: 10 # Global batch to end profiling
-            ranks: [0] # Global rank IDs to profile
-            gen_shape: False
-
-
-          optim:
-            name: fused_adam
-            lr: 0.0001
-            betas:
-              - 0.9
-              - 0.999
-            eps: 1e-8
-            weight_decay: 0.01
-            sched:
-              name: WarmupAnnealing
-              min_lr: 0.00001
-              last_epoch: -1
-              warmup_ratio: 0.01
-
-
-          data:
-            data_impl: mmap
-            splits_string: "999982,9,9"
-            seq_length: 512
-            seq_length_dec: 128
-            skip_warmup: True
-            num_workers: 4
-            dataloader_type: single # cyclic
-            masked_lm_prob: 0.15
-            dataset_type: 't5'
-            short_seq_prob: 0.0
-            max_ngram_size: 10
-            mean_ngram_size: null
-            geometric_dist: True
-            permutation: False
-            whole_word_masking: True
-            favor_longer_ngrams: False
-            index_mapping_dir: null # path to save index mapping .npy files, by default will save in the same location as data_prefix
-            data_prefix: # Should be weight path weight path... for a blended dataset
-              - .0333
-              - ${data_dir}/my-t5_00_text_document
-              - .0333
-              - ${data_dir}/my-t5_01_text_document
-              - .0333
-              - ${data_dir}/my-t5_02_text_document
-              - .0333
-              - ${data_dir}/my-t5_03_text_document
-              - .0333
-              - ${data_dir}/my-t5_04_text_document
-              - .0333
-              - ${data_dir}/my-t5_05_text_document
-              - .0333
-              - ${data_dir}/my-t5_06_text_document
-              - .0333
-              - ${data_dir}/my-t5_07_text_document
-              - .0333
-              - ${data_dir}/my-t5_08_text_document
-              - .0333
-              - ${data_dir}/my-t5_09_text_document
-              - .0333
-              - ${data_dir}/my-t5_10_text_document
-              - .0333
-              - ${data_dir}/my-t5_11_text_document
-              - .0333
-              - ${data_dir}/my-t5_12_text_document
-              - .0333
-              - ${data_dir}/my-t5_13_text_document
-              - .0333
-              - ${data_dir}/my-t5_14_text_document
-              - .0333
-              - ${data_dir}/my-t5_15_text_document
-              - .0333
-              - ${data_dir}/my-t5_16_text_document
-              - .0333
-              - ${data_dir}/my-t5_17_text_document
-              - .0333
-              - ${data_dir}/my-t5_18_text_document
-              - .0333
-              - ${data_dir}/my-t5_19_text_document
-              - .0333
-              - ${data_dir}/my-t5_20_text_document
-              - .0333
-              - ${data_dir}/my-t5_21_text_document
-              - .0333
-              - ${data_dir}/my-t5_22_text_document
-              - .0333
-              - ${data_dir}/my-t5_23_text_document
-              - .0333
-              - ${data_dir}/my-t5_24_text_document
-              - .0333
-              - ${data_dir}/my-t5_25_text_document
-              - .0333
-              - ${data_dir}/my-t5_26_text_document
-              - .0333
-              - ${data_dir}/my-t5_27_text_document
-              - .0333
-              - ${data_dir}/my-t5_28_text_document
-              - .0334
-              - ${data_dir}/my-t5_29_text_document
-=======
 run:
   name: t5_220m
   results_dir: ${base_results_dir}/${.name}
@@ -499,7 +272,6 @@
       - ${data_dir}/my-t5_28_text_document
       - .0334
       - ${data_dir}/my-t5_29_text_document
->>>>>>> 48abd172
         """
         expected = OmegaConf.create(s)
         assert (
@@ -509,233 +281,6 @@
     def test_training_t5_config_3b(self):
         conf = OmegaConf.load("conf/training/t5/3b.yaml")
         s = """
-<<<<<<< HEAD
-        run:
-          name: t5_3b
-          results_dir: ${base_results_dir}/${.name}
-          time_limit: "15-00:00:00"
-          dependency: "singleton"
-
-        name: megatron_t5
-        restore_from_path: null # used when starting from a .nemo file
-
-        trainer:
-          num_nodes: 20
-          devices: 8
-          accelerator: gpu
-          precision: bf16
-          logger: False # logger provided by exp_manager
-          enable_checkpointing: False
-          replace_sampler_ddp: False
-          max_epochs: null
-          max_steps: 1066667 # consumed_samples = global_step * global_batch_size
-          max_time: "14:23:30:00"
-          log_every_n_steps: 10
-          val_check_interval: 2000
-          limit_val_batches: 50
-          limit_test_batches: 500
-          accumulate_grad_batches: 1
-          gradient_clip_val: 1.0
-
-
-        exp_manager:
-          explicit_log_dir: ${training.run.results_dir}
-          exp_dir: null
-          name: megatron_t5
-          create_wandb_logger: False
-          wandb_logger_kwargs:
-            project: nemo_t5
-            name: ${training.run.name}
-          resume_if_exists: True
-          resume_ignore_no_checkpoint: True
-          create_checkpoint_callback: True
-          checkpoint_callback_params:
-            monitor: val_loss
-            save_top_k: 10
-            mode: min
-            always_save_nemo: False # saves nemo file during validation, not implemented for model parallel
-            save_nemo_on_train_end: False # not recommended when training large models on clusters with short time limits
-            filename: 'megatron_t5--{val_loss:.2f}-{step}-{consumed_samples}'
-            model_parallel_size: ${multiply:${training.model.tensor_model_parallel_size}, ${training.model.pipeline_model_parallel_size}}
-          log_step_timing: True
-          step_timing_kwargs:
-            sync_cuda: True
-            buffer_size: 5
-
-        model:
-          # model parallelism
-          micro_batch_size: 24
-          global_batch_size: 1920 # will use more micro batches to reach global batch size
-          tensor_model_parallel_size: 2
-          pipeline_model_parallel_size: 1
-          resume_from_checkpoint: null # manually set the checkpoint file to load from
-          pipeline_model_parallel_split_rank: ${divide_floor:${.pipeline_model_parallel_size}, 2}
-
-          # model architecture
-          make_vocab_size_divisible_by: 128 # Pad the vocab size to be divisible by this value for computation efficiency.
-          pre_process: True # add embedding
-          post_process: True # add pooler
-
-          megatron_amp_O2: True # use AMP with O2 style mixed precision instead of native amp on-the-fly weight autocasting.
-          grad_allreduce_chunk_size_mb: 125
-
-          seq_length: 512
-          max_position_embeddings: ${.seq_length}
-          num_layers: 24
-          hidden_size: 2048
-          ffn_hidden_size: 5120  # Transformer FFN hidden size. 4 * hidden_size.
-          num_attention_heads: 32
-          init_method_std: 0.015  # Standard deviation of the zero mean normal distribution used for weight initialization.')
-          hidden_dropout: 0.1  # Dropout probability for hidden state transformer.
-          attention_dropout: 0.1 # Dropout probability in the attention layer.
-          position_embedding_type: 'learned_absolute' # Position embedding type. Options ['learned_absolute', 'relative']
-          relative_attention_num_buckets: 32 # Relative position number of buckets for computing the bias
-          relative_attention_max_distance: 128 # max_distance to keep relative distance in the attention_num_buckets.
-          relative_position_bias_self_attention_only: True # Whether to only use relative position bias for self attention only.
-          kv_channels: 64  # Projection weights dimension in multi-head attention. Set to hidden_size // num_attention_heads if null
-          apply_query_key_layer_scaling: True # scale Q * K^T by 1 / layer-number.
-          layernorm_epsilon: 1e-5
-          persist_layer_norm: True # Use of persistent fused layer norm kernel.
-          gradient_as_bucket_view: True # Allocate gradients in a contiguous bucket to save memory (less fragmentation and buffer memory)
-          bias_activation_fusion: True # Use a kernel that fuses the bias addition from weight matrices with the subsequent activation function.
-          grad_div_ar_fusion: True # Fuse grad division into torch.distributed.all_reduce
-          masked_softmax_fusion: True # Use a kernel that fuses the attention softmax with it's mask.
-          bias_dropout_add_fusion: True # Use a kernel that fuses the bias addition, dropout and residual connection addition.
-          bias: True # Whether to use bias terms in all weight matrices.
-          normalization: 'layernorm' # Normalization layer to use. Options are ['layernorm', 'rmsnorm']
-          encoder_arch: 'transformer'
-          decoder_arch: 'transformer'
-          activation: 'geglu' # Options ['gelu', 'geglu', 'swiglu', 'reglu']
-          headscale: False # Whether to learn extra parameters that scale the output of the each self-attention head.
-          transformer_block_type: 'pre_ln' # Options ['pre_ln', 'post_ln', 'normformer']
-
-          tokenizer:
-            library: 'megatron'
-            type: 'BertWordPieceCase'
-            model: null
-            vocab_file: ${data_dir}/bpe/vocab.txt
-            merge_file: null
-            num_sentinel_tokens: 100
-
-          # precision
-          native_amp_init_scale: 4294967296 # 2 ** 32
-          native_amp_growth_interval: 1000
-          fp32_residual_connection: False # Move residual connections to fp32
-          fp16_lm_cross_entropy: False # Move the cross entropy unreduced loss calculation for lm head to fp16
-
-          # miscellaneous
-          seed: 1234
-          use_cpu_initialization: False # Init weights on the CPU (slow for large models)
-          onnx_safe: False # Use work-arounds for known problems with Torch ONNX exporter.
-          apex_transformer_log_level: 30 # Python logging level displays logs with severity greater than or equal to this
-
-          activations_checkpoint_method: block # 'uniform', 'block'
-          activations_checkpoint_num_layers: 0
-
-          nsys_profile:
-            enabled: False
-            trace: [nvtx,cuda]
-            start_step: 10  # Global batch to start profiling
-            end_step: 10 # Global batch to end profiling
-            ranks: [0] # Global rank IDs to profile
-            gen_shape: False
-
-
-          optim:
-            name: fused_adam
-            lr: 0.0001
-            betas:
-              - 0.9
-              - 0.999
-            eps: 1e-8
-            weight_decay: 0.01
-            sched:
-              name: WarmupAnnealing
-              min_lr: 0.00001
-              last_epoch: -1
-              warmup_ratio: 0.01
-
-
-          data:
-            data_impl: mmap
-            splits_string: "999982,9,9"
-            seq_length: 512
-            seq_length_dec: 128
-            skip_warmup: True
-            num_workers: 4
-            dataloader_type: single # cyclic
-            masked_lm_prob: 0.15
-            dataset_type: 't5'
-            short_seq_prob: 0.0
-            max_ngram_size: 10
-            mean_ngram_size: null
-            geometric_dist: True
-            permutation: False
-            whole_word_masking: True
-            favor_longer_ngrams: False
-            index_mapping_dir: null # path to save index mapping .npy files, by default will save in the same location as data_prefix
-            data_prefix: # Should be weight path weight path... for a blended dataset
-              - .0333
-              - ${data_dir}/my-t5_00_text_document
-              - .0333
-              - ${data_dir}/my-t5_01_text_document
-              - .0333
-              - ${data_dir}/my-t5_02_text_document
-              - .0333
-              - ${data_dir}/my-t5_03_text_document
-              - .0333
-              - ${data_dir}/my-t5_04_text_document
-              - .0333
-              - ${data_dir}/my-t5_05_text_document
-              - .0333
-              - ${data_dir}/my-t5_06_text_document
-              - .0333
-              - ${data_dir}/my-t5_07_text_document
-              - .0333
-              - ${data_dir}/my-t5_08_text_document
-              - .0333
-              - ${data_dir}/my-t5_09_text_document
-              - .0333
-              - ${data_dir}/my-t5_10_text_document
-              - .0333
-              - ${data_dir}/my-t5_11_text_document
-              - .0333
-              - ${data_dir}/my-t5_12_text_document
-              - .0333
-              - ${data_dir}/my-t5_13_text_document
-              - .0333
-              - ${data_dir}/my-t5_14_text_document
-              - .0333
-              - ${data_dir}/my-t5_15_text_document
-              - .0333
-              - ${data_dir}/my-t5_16_text_document
-              - .0333
-              - ${data_dir}/my-t5_17_text_document
-              - .0333
-              - ${data_dir}/my-t5_18_text_document
-              - .0333
-              - ${data_dir}/my-t5_19_text_document
-              - .0333
-              - ${data_dir}/my-t5_20_text_document
-              - .0333
-              - ${data_dir}/my-t5_21_text_document
-              - .0333
-              - ${data_dir}/my-t5_22_text_document
-              - .0333
-              - ${data_dir}/my-t5_23_text_document
-              - .0333
-              - ${data_dir}/my-t5_24_text_document
-              - .0333
-              - ${data_dir}/my-t5_25_text_document
-              - .0333
-              - ${data_dir}/my-t5_26_text_document
-              - .0333
-              - ${data_dir}/my-t5_27_text_document
-              - .0333
-              - ${data_dir}/my-t5_28_text_document
-              - .0334
-              - ${data_dir}/my-t5_29_text_document
-=======
 run:
   name: t5_3b
   results_dir: ${base_results_dir}/${.name}
@@ -1003,7 +548,6 @@
       - ${data_dir}/my-t5_28_text_document
       - .0334
       - ${data_dir}/my-t5_29_text_document
->>>>>>> 48abd172
         """
         expected = OmegaConf.create(s)
         assert (
@@ -1013,233 +557,6 @@
     def test_training_t5_config_11b(self):
         conf = OmegaConf.load("conf/training/t5/11b.yaml")
         s = """
-<<<<<<< HEAD
-        run:
-          name: t5_11b
-          results_dir: ${base_results_dir}/${.name}
-          time_limit: "45-00:00:00"
-          dependency: "singleton"
-
-        name: megatron_t5
-        restore_from_path: null # used when starting from a .nemo file
-
-        trainer:
-          num_nodes: 20
-          devices: 8
-          accelerator: gpu
-          precision: bf16
-          logger: False # logger provided by exp_manager
-          enable_checkpointing: False
-          replace_sampler_ddp: False
-          max_epochs: null
-          max_steps: 1066667 # consumed_samples = global_step * global_batch_size
-          max_time: "44:23:30:00"
-          log_every_n_steps: 10
-          val_check_interval: 2000
-          limit_val_batches: 50
-          limit_test_batches: 500
-          accumulate_grad_batches: 1
-          gradient_clip_val: 1.0
-
-
-        exp_manager:
-          explicit_log_dir: ${training.run.results_dir}
-          exp_dir: null
-          name: megatron_t5
-          create_wandb_logger: False
-          wandb_logger_kwargs:
-            project: nemo_t5
-            name: ${training.run.name}
-          resume_if_exists: True
-          resume_ignore_no_checkpoint: True
-          create_checkpoint_callback: True
-          checkpoint_callback_params:
-            monitor: val_loss
-            save_top_k: 10
-            mode: min
-            always_save_nemo: False # saves nemo file during validation, not implemented for model parallel
-            save_nemo_on_train_end: False # not recommended when training large models on clusters with short time limits
-            filename: 'megatron_t5--{val_loss:.2f}-{step}-{consumed_samples}'
-            model_parallel_size: ${multiply:${training.model.tensor_model_parallel_size}, ${training.model.pipeline_model_parallel_size}}
-          log_step_timing: True
-          step_timing_kwargs:
-            sync_cuda: True
-            buffer_size: 5
-
-        model:
-          # model parallelism
-          micro_batch_size: 12
-          global_batch_size: 1920 # will use more micro batches to reach global batch size
-          tensor_model_parallel_size: 4
-          pipeline_model_parallel_size: 1
-          resume_from_checkpoint: null # manually set the checkpoint file to load from
-          pipeline_model_parallel_split_rank: ${divide_floor:${.pipeline_model_parallel_size}, 2}
-
-          # model architecture
-          make_vocab_size_divisible_by: 128 # Pad the vocab size to be divisible by this value for computation efficiency.
-          pre_process: True # add embedding
-          post_process: True # add pooler
-
-          megatron_amp_O2: True # use AMP with O2 style mixed precision instead of native amp on-the-fly weight autocasting.
-          grad_allreduce_chunk_size_mb: 125
-
-          seq_length: 512
-          max_position_embeddings: ${.seq_length}
-          num_layers: 24
-          hidden_size: 4096
-          ffn_hidden_size: 10240  # Transformer FFN hidden size. 4 * hidden_size.
-          num_attention_heads: 64
-          init_method_std: 0.015  # Standard deviation of the zero mean normal distribution used for weight initialization.')
-          hidden_dropout: 0.1  # Dropout probability for hidden state transformer.
-          attention_dropout: 0.1 # Dropout probability in the attention layer.
-          position_embedding_type: 'learned_absolute' # Position embedding type. Options ['learned_absolute', 'relative']
-          relative_attention_num_buckets: 32 # Relative position number of buckets for computing the bias
-          relative_attention_max_distance: 128 # max_distance to keep relative distance in the attention_num_buckets.
-          relative_position_bias_self_attention_only: True # Whether to only use relative position bias for self attention only.
-          kv_channels: 64  # Projection weights dimension in multi-head attention. Set to hidden_size // num_attention_heads if null
-          apply_query_key_layer_scaling: True # scale Q * K^T by 1 / layer-number.
-          layernorm_epsilon: 1e-5
-          persist_layer_norm: True # Use of persistent fused layer norm kernel.
-          gradient_as_bucket_view: True # Allocate gradients in a contiguous bucket to save memory (less fragmentation and buffer memory)
-          bias_activation_fusion: True # Use a kernel that fuses the bias addition from weight matrices with the subsequent activation function.
-          grad_div_ar_fusion: True # Fuse grad division into torch.distributed.all_reduce
-          masked_softmax_fusion: True # Use a kernel that fuses the attention softmax with it's mask.
-          bias_dropout_add_fusion: True # Use a kernel that fuses the bias addition, dropout and residual connection addition.
-          bias: True # Whether to use bias terms in all weight matrices.
-          normalization: 'layernorm' # Normalization layer to use. Options are ['layernorm', 'rmsnorm']
-          encoder_arch: 'transformer'
-          decoder_arch: 'transformer'
-          activation: 'geglu' # Options ['gelu', 'geglu', 'swiglu', 'reglu']
-          headscale: False # Whether to learn extra parameters that scale the output of the each self-attention head.
-          transformer_block_type: 'pre_ln' # Options ['pre_ln', 'post_ln', 'normformer']
-
-          tokenizer:
-            library: 'megatron'
-            type: 'BertWordPieceCase'
-            model: null
-            vocab_file: ${data_dir}/bpe/vocab.txt
-            merge_file: null
-            num_sentinel_tokens: 100
-
-          # precision
-          native_amp_init_scale: 4294967296 # 2 ** 32
-          native_amp_growth_interval: 1000
-          fp32_residual_connection: False # Move residual connections to fp32
-          fp16_lm_cross_entropy: False # Move the cross entropy unreduced loss calculation for lm head to fp16
-
-          # miscellaneous
-          seed: 1234
-          use_cpu_initialization: False # Init weights on the CPU (slow for large models)
-          onnx_safe: False # Use work-arounds for known problems with Torch ONNX exporter.
-          apex_transformer_log_level: 30 # Python logging level displays logs with severity greater than or equal to this
-
-          activations_checkpoint_method: block # 'uniform', 'block'
-          activations_checkpoint_num_layers: 0
-
-          nsys_profile:
-            enabled: False
-            trace: [nvtx,cuda]
-            start_step: 10  # Global batch to start profiling
-            end_step: 10 # Global batch to end profiling
-            ranks: [0] # Global rank IDs to profile
-            gen_shape: False
-
-
-          optim:
-            name: fused_adam
-            lr: 0.0001
-            betas:
-              - 0.9
-              - 0.999
-            eps: 1e-8
-            weight_decay: 0.01
-            sched:
-              name: WarmupAnnealing
-              min_lr: 0.00001
-              last_epoch: -1
-              warmup_ratio: 0.01
-
-
-          data:
-            data_impl: mmap
-            splits_string: "999982,9,9"
-            seq_length: 512
-            seq_length_dec: 128
-            skip_warmup: True
-            num_workers: 4
-            dataloader_type: single # cyclic
-            masked_lm_prob: 0.15
-            dataset_type: 't5'
-            short_seq_prob: 0.0
-            max_ngram_size: 10
-            mean_ngram_size: null
-            geometric_dist: True
-            permutation: False
-            whole_word_masking: True
-            favor_longer_ngrams: False
-            index_mapping_dir: null # path to save index mapping .npy files, by default will save in the same location as data_prefix
-            data_prefix: # Should be weight path weight path... for a blended dataset
-              - .0333
-              - ${data_dir}/my-t5_00_text_document
-              - .0333
-              - ${data_dir}/my-t5_01_text_document
-              - .0333
-              - ${data_dir}/my-t5_02_text_document
-              - .0333
-              - ${data_dir}/my-t5_03_text_document
-              - .0333
-              - ${data_dir}/my-t5_04_text_document
-              - .0333
-              - ${data_dir}/my-t5_05_text_document
-              - .0333
-              - ${data_dir}/my-t5_06_text_document
-              - .0333
-              - ${data_dir}/my-t5_07_text_document
-              - .0333
-              - ${data_dir}/my-t5_08_text_document
-              - .0333
-              - ${data_dir}/my-t5_09_text_document
-              - .0333
-              - ${data_dir}/my-t5_10_text_document
-              - .0333
-              - ${data_dir}/my-t5_11_text_document
-              - .0333
-              - ${data_dir}/my-t5_12_text_document
-              - .0333
-              - ${data_dir}/my-t5_13_text_document
-              - .0333
-              - ${data_dir}/my-t5_14_text_document
-              - .0333
-              - ${data_dir}/my-t5_15_text_document
-              - .0333
-              - ${data_dir}/my-t5_16_text_document
-              - .0333
-              - ${data_dir}/my-t5_17_text_document
-              - .0333
-              - ${data_dir}/my-t5_18_text_document
-              - .0333
-              - ${data_dir}/my-t5_19_text_document
-              - .0333
-              - ${data_dir}/my-t5_20_text_document
-              - .0333
-              - ${data_dir}/my-t5_21_text_document
-              - .0333
-              - ${data_dir}/my-t5_22_text_document
-              - .0333
-              - ${data_dir}/my-t5_23_text_document
-              - .0333
-              - ${data_dir}/my-t5_24_text_document
-              - .0333
-              - ${data_dir}/my-t5_25_text_document
-              - .0333
-              - ${data_dir}/my-t5_26_text_document
-              - .0333
-              - ${data_dir}/my-t5_27_text_document
-              - .0333
-              - ${data_dir}/my-t5_28_text_document
-              - .0334
-              - ${data_dir}/my-t5_29_text_document
-=======
 run:
   name: t5_11b
   results_dir: ${base_results_dir}/${.name}
@@ -1507,7 +824,6 @@
       - ${data_dir}/my-t5_28_text_document
       - .0334
       - ${data_dir}/my-t5_29_text_document
->>>>>>> 48abd172
         """
         expected = OmegaConf.create(s)
         assert (
@@ -1517,233 +833,6 @@
     def test_training_t5_config_23b(self):
         conf = OmegaConf.load("conf/training/t5/23b.yaml")
         s = """
-<<<<<<< HEAD
-        run:
-          name: t5_23b
-          results_dir: ${base_results_dir}/${.name}
-          time_limit: "55-00:00:00"
-          dependency: "singleton"
-
-        name: megatron_t5
-        restore_from_path: null # used when starting from a .nemo file
-
-        trainer:
-          num_nodes: 40
-          devices: 8
-          accelerator: gpu
-          precision: bf16
-          logger: False # logger provided by exp_manager
-          enable_checkpointing: False
-          replace_sampler_ddp: False
-          max_epochs: null
-          max_steps: 1066667 # consumed_samples = global_step * global_batch_size
-          max_time: "54:23:30:00"
-          log_every_n_steps: 10
-          val_check_interval: 2000
-          limit_val_batches: 50
-          limit_test_batches: 500
-          accumulate_grad_batches: 1
-          gradient_clip_val: 1.0
-
-
-        exp_manager:
-          explicit_log_dir: ${training.run.results_dir}
-          exp_dir: null
-          name: megatron_t5
-          create_wandb_logger: False
-          wandb_logger_kwargs:
-            project: nemo_t5
-            name: ${training.run.name}
-          resume_if_exists: True
-          resume_ignore_no_checkpoint: True
-          create_checkpoint_callback: True
-          checkpoint_callback_params:
-            monitor: val_loss
-            save_top_k: 10
-            mode: min
-            always_save_nemo: False # saves nemo file during validation, not implemented for model parallel
-            save_nemo_on_train_end: False # not recommended when training large models on clusters with short time limits
-            filename: 'megatron_t5--{val_loss:.2f}-{step}-{consumed_samples}'
-            model_parallel_size: ${multiply:${training.model.tensor_model_parallel_size}, ${training.model.pipeline_model_parallel_size}}
-          log_step_timing: True
-          step_timing_kwargs:
-            sync_cuda: True
-            buffer_size: 5
-
-        model:
-          # model parallelism
-          micro_batch_size: 4
-          global_batch_size: 1920 # will use more micro batches to reach global batch size
-          tensor_model_parallel_size: 4
-          pipeline_model_parallel_size: 2
-          resume_from_checkpoint: null # manually set the checkpoint file to load from
-          pipeline_model_parallel_split_rank: ${divide_floor:${.pipeline_model_parallel_size}, 2}
-
-          # model architecture
-          make_vocab_size_divisible_by: 128 # Pad the vocab size to be divisible by this value for computation efficiency.
-          pre_process: True # add embedding
-          post_process: True # add pooler
-
-          megatron_amp_O2: True # use AMP with O2 style mixed precision instead of native amp on-the-fly weight autocasting.
-          grad_allreduce_chunk_size_mb: 125
-
-          seq_length: 512
-          max_position_embeddings: ${.seq_length}
-          num_layers: 36
-          hidden_size: 5120
-          ffn_hidden_size: 10880  # Transformer FFN hidden size. 4 * hidden_size.
-          num_attention_heads: 80
-          init_method_std: 0.015  # Standard deviation of the zero mean normal distribution used for weight initialization.')
-          hidden_dropout: 0.1  # Dropout probability for hidden state transformer.
-          attention_dropout: 0.1 # Dropout probability in the attention layer.
-          position_embedding_type: 'learned_absolute' # Position embedding type. Options ['learned_absolute', 'relative']
-          relative_attention_num_buckets: 32 # Relative position number of buckets for computing the bias
-          relative_attention_max_distance: 128 # max_distance to keep relative distance in the attention_num_buckets.
-          relative_position_bias_self_attention_only: True # Whether to only use relative position bias for self attention only.
-          kv_channels: 64  # Projection weights dimension in multi-head attention. Set to hidden_size // num_attention_heads if null
-          apply_query_key_layer_scaling: True # scale Q * K^T by 1 / layer-number.
-          layernorm_epsilon: 1e-5
-          persist_layer_norm: True # Use of persistent fused layer norm kernel.
-          gradient_as_bucket_view: True # Allocate gradients in a contiguous bucket to save memory (less fragmentation and buffer memory)
-          bias_activation_fusion: True # Use a kernel that fuses the bias addition from weight matrices with the subsequent activation function.
-          grad_div_ar_fusion: True # Fuse grad division into torch.distributed.all_reduce
-          masked_softmax_fusion: True # Use a kernel that fuses the attention softmax with it's mask.
-          bias_dropout_add_fusion: True # Use a kernel that fuses the bias addition, dropout and residual connection addition.
-          bias: True # Whether to use bias terms in all weight matrices.
-          normalization: 'layernorm' # Normalization layer to use. Options are ['layernorm', 'rmsnorm']
-          encoder_arch: 'transformer'
-          decoder_arch: 'transformer'
-          activation: 'geglu' # Options ['gelu', 'geglu', 'swiglu', 'reglu']
-          headscale: False # Whether to learn extra parameters that scale the output of the each self-attention head.
-          transformer_block_type: 'pre_ln' # Options ['pre_ln', 'post_ln', 'normformer']
-
-          tokenizer:
-            library: 'megatron'
-            type: 'BertWordPieceCase'
-            model: null
-            vocab_file: ${data_dir}/bpe/vocab.txt
-            merge_file: null
-            num_sentinel_tokens: 100
-
-          # precision
-          native_amp_init_scale: 4294967296 # 2 ** 32
-          native_amp_growth_interval: 1000
-          fp32_residual_connection: False # Move residual connections to fp32
-          fp16_lm_cross_entropy: False # Move the cross entropy unreduced loss calculation for lm head to fp16
-
-          # miscellaneous
-          seed: 1234
-          use_cpu_initialization: False # Init weights on the CPU (slow for large models)
-          onnx_safe: False # Use work-arounds for known problems with Torch ONNX exporter.
-          apex_transformer_log_level: 30 # Python logging level displays logs with severity greater than or equal to this
-
-          activations_checkpoint_method: block # 'uniform', 'block'
-          activations_checkpoint_num_layers: 0
-
-          nsys_profile:
-            enabled: False
-            trace: [nvtx,cuda]
-            start_step: 10  # Global batch to start profiling
-            end_step: 10 # Global batch to end profiling
-            ranks: [0] # Global rank IDs to profile
-            gen_shape: False
-
-
-          optim:
-            name: fused_adam
-            lr: 0.0001
-            betas:
-              - 0.9
-              - 0.999
-            eps: 1e-8
-            weight_decay: 0.01
-            sched:
-              name: WarmupAnnealing
-              min_lr: 0.00001
-              last_epoch: -1
-              warmup_ratio: 0.01
-
-
-          data:
-            data_impl: mmap
-            splits_string: "999982,9,9"
-            seq_length: 512
-            seq_length_dec: 128
-            skip_warmup: True
-            num_workers: 4
-            dataloader_type: single # cyclic
-            masked_lm_prob: 0.15
-            dataset_type: 't5'
-            short_seq_prob: 0.0
-            max_ngram_size: 10
-            mean_ngram_size: null
-            geometric_dist: True
-            permutation: False
-            whole_word_masking: True
-            favor_longer_ngrams: False
-            index_mapping_dir: null # path to save index mapping .npy files, by default will save in the same location as data_prefix
-            data_prefix: # Should be weight path weight path... for a blended dataset
-              - .0333
-              - ${data_dir}/my-t5_00_text_document
-              - .0333
-              - ${data_dir}/my-t5_01_text_document
-              - .0333
-              - ${data_dir}/my-t5_02_text_document
-              - .0333
-              - ${data_dir}/my-t5_03_text_document
-              - .0333
-              - ${data_dir}/my-t5_04_text_document
-              - .0333
-              - ${data_dir}/my-t5_05_text_document
-              - .0333
-              - ${data_dir}/my-t5_06_text_document
-              - .0333
-              - ${data_dir}/my-t5_07_text_document
-              - .0333
-              - ${data_dir}/my-t5_08_text_document
-              - .0333
-              - ${data_dir}/my-t5_09_text_document
-              - .0333
-              - ${data_dir}/my-t5_10_text_document
-              - .0333
-              - ${data_dir}/my-t5_11_text_document
-              - .0333
-              - ${data_dir}/my-t5_12_text_document
-              - .0333
-              - ${data_dir}/my-t5_13_text_document
-              - .0333
-              - ${data_dir}/my-t5_14_text_document
-              - .0333
-              - ${data_dir}/my-t5_15_text_document
-              - .0333
-              - ${data_dir}/my-t5_16_text_document
-              - .0333
-              - ${data_dir}/my-t5_17_text_document
-              - .0333
-              - ${data_dir}/my-t5_18_text_document
-              - .0333
-              - ${data_dir}/my-t5_19_text_document
-              - .0333
-              - ${data_dir}/my-t5_20_text_document
-              - .0333
-              - ${data_dir}/my-t5_21_text_document
-              - .0333
-              - ${data_dir}/my-t5_22_text_document
-              - .0333
-              - ${data_dir}/my-t5_23_text_document
-              - .0333
-              - ${data_dir}/my-t5_24_text_document
-              - .0333
-              - ${data_dir}/my-t5_25_text_document
-              - .0333
-              - ${data_dir}/my-t5_26_text_document
-              - .0333
-              - ${data_dir}/my-t5_27_text_document
-              - .0333
-              - ${data_dir}/my-t5_28_text_document
-              - .0334
-              - ${data_dir}/my-t5_29_text_document
-=======
 run:
   name: t5_23b
   results_dir: ${base_results_dir}/${.name}
@@ -2011,7 +1100,6 @@
       - ${data_dir}/my-t5_28_text_document
       - .0334
       - ${data_dir}/my-t5_29_text_document
->>>>>>> 48abd172
         """
         expected = OmegaConf.create(s)
         assert (
@@ -2021,233 +1109,6 @@
     def test_training_t5_config_41b(self):
         conf = OmegaConf.load("conf/training/t5/41b.yaml")
         s = """
-<<<<<<< HEAD
-        run:
-          name: t5_41b
-          results_dir: ${base_results_dir}/${.name}
-          time_limit: "100-00:00:00"
-          dependency: "singleton"
-
-        name: megatron_t5
-        restore_from_path: null # used when starting from a .nemo file
-
-        trainer:
-          num_nodes: 40
-          devices: 8
-          accelerator: gpu
-          precision: bf16
-          logger: False # logger provided by exp_manager
-          enable_checkpointing: False
-          replace_sampler_ddp: False
-          max_epochs: null
-          max_steps: 1066667 # consumed_samples = global_step * global_batch_size
-          max_time: "99:23:30:00"
-          log_every_n_steps: 10
-          val_check_interval: 2000
-          limit_val_batches: 50
-          limit_test_batches: 500
-          accumulate_grad_batches: 1
-          gradient_clip_val: 1.0
-
-
-        exp_manager:
-          explicit_log_dir: ${training.run.results_dir}
-          exp_dir: null
-          name: megatron_t5
-          create_wandb_logger: False
-          wandb_logger_kwargs:
-            project: nemo_t5
-            name: ${training.run.name}
-          resume_if_exists: True
-          resume_ignore_no_checkpoint: True
-          create_checkpoint_callback: True
-          checkpoint_callback_params:
-            monitor: val_loss
-            save_top_k: 10
-            mode: min
-            always_save_nemo: False # saves nemo file during validation, not implemented for model parallel
-            save_nemo_on_train_end: False # not recommended when training large models on clusters with short time limits
-            filename: 'megatron_t5--{val_loss:.2f}-{step}-{consumed_samples}'
-            model_parallel_size: ${multiply:${training.model.tensor_model_parallel_size}, ${training.model.pipeline_model_parallel_size}}
-          log_step_timing: True
-          step_timing_kwargs:
-            sync_cuda: True
-            buffer_size: 5
-
-        model:
-          # model parallelism
-          micro_batch_size: 4
-          global_batch_size: 1920 # will use more micro batches to reach global batch size
-          tensor_model_parallel_size: 4
-          pipeline_model_parallel_size: 4
-          resume_from_checkpoint: null # manually set the checkpoint file to load from
-          pipeline_model_parallel_split_rank: ${divide_floor:${.pipeline_model_parallel_size}, 2}
-
-          # model architecture
-          make_vocab_size_divisible_by: 128 # Pad the vocab size to be divisible by this value for computation efficiency.
-          pre_process: True # add embedding
-          post_process: True # add pooler
-
-          megatron_amp_O2: True # use AMP with O2 style mixed precision instead of native amp on-the-fly weight autocasting.
-          grad_allreduce_chunk_size_mb: 125
-
-          seq_length: 512
-          max_position_embeddings: ${.seq_length}
-          num_layers: 48
-          hidden_size: 6144
-          ffn_hidden_size: 10880  # Transformer FFN hidden size. 4 * hidden_size.
-          num_attention_heads: 96
-          init_method_std: 0.015  # Standard deviation of the zero mean normal distribution used for weight initialization.')
-          hidden_dropout: 0.1  # Dropout probability for hidden state transformer.
-          attention_dropout: 0.1 # Dropout probability in the attention layer.
-          position_embedding_type: 'learned_absolute' # Position embedding type. Options ['learned_absolute', 'relative']
-          relative_attention_num_buckets: 32 # Relative position number of buckets for computing the bias
-          relative_attention_max_distance: 128 # max_distance to keep relative distance in the attention_num_buckets.
-          relative_position_bias_self_attention_only: True # Whether to only use relative position bias for self attention only.
-          kv_channels: 64  # Projection weights dimension in multi-head attention. Set to hidden_size // num_attention_heads if null
-          apply_query_key_layer_scaling: True # scale Q * K^T by 1 / layer-number.
-          layernorm_epsilon: 1e-5
-          persist_layer_norm: True # Use of persistent fused layer norm kernel.
-          gradient_as_bucket_view: True # Allocate gradients in a contiguous bucket to save memory (less fragmentation and buffer memory)
-          bias_activation_fusion: True # Use a kernel that fuses the bias addition from weight matrices with the subsequent activation function.
-          grad_div_ar_fusion: True # Fuse grad division into torch.distributed.all_reduce
-          masked_softmax_fusion: True # Use a kernel that fuses the attention softmax with it's mask.
-          bias_dropout_add_fusion: True # Use a kernel that fuses the bias addition, dropout and residual connection addition.
-          bias: True # Whether to use bias terms in all weight matrices.
-          normalization: 'layernorm' # Normalization layer to use. Options are ['layernorm', 'rmsnorm']
-          encoder_arch: 'transformer'
-          decoder_arch: 'transformer'
-          activation: 'geglu' # Options ['gelu', 'geglu', 'swiglu', 'reglu']
-          headscale: False # Whether to learn extra parameters that scale the output of the each self-attention head.
-          transformer_block_type: 'pre_ln' # Options ['pre_ln', 'post_ln', 'normformer']
-
-          tokenizer:
-            library: 'megatron'
-            type: 'BertWordPieceCase'
-            model: null
-            vocab_file: ${data_dir}/bpe/vocab.txt
-            merge_file: null
-            num_sentinel_tokens: 100
-
-          # precision
-          native_amp_init_scale: 4294967296 # 2 ** 32
-          native_amp_growth_interval: 1000
-          fp32_residual_connection: False # Move residual connections to fp32
-          fp16_lm_cross_entropy: False # Move the cross entropy unreduced loss calculation for lm head to fp16
-
-          # miscellaneous
-          seed: 1234
-          use_cpu_initialization: False # Init weights on the CPU (slow for large models)
-          onnx_safe: False # Use work-arounds for known problems with Torch ONNX exporter.
-          apex_transformer_log_level: 30 # Python logging level displays logs with severity greater than or equal to this
-
-          activations_checkpoint_method: block # 'uniform', 'block'
-          activations_checkpoint_num_layers: 0
-
-          nsys_profile:
-            enabled: False
-            trace: [nvtx,cuda]
-            start_step: 10  # Global batch to start profiling
-            end_step: 10 # Global batch to end profiling
-            ranks: [0] # Global rank IDs to profile
-            gen_shape: False
-
-
-          optim:
-            name: fused_adam
-            lr: 0.0001
-            betas:
-              - 0.9
-              - 0.999
-            eps: 1e-8
-            weight_decay: 0.01
-            sched:
-              name: WarmupAnnealing
-              min_lr: 0.00001
-              last_epoch: -1
-              warmup_ratio: 0.01
-
-
-          data:
-            data_impl: mmap
-            splits_string: "999982,9,9"
-            seq_length: 512
-            seq_length_dec: 128
-            skip_warmup: True
-            num_workers: 4
-            dataloader_type: single # cyclic
-            masked_lm_prob: 0.15
-            dataset_type: 't5'
-            short_seq_prob: 0.0
-            max_ngram_size: 10
-            mean_ngram_size: null
-            geometric_dist: True
-            permutation: False
-            whole_word_masking: True
-            favor_longer_ngrams: False
-            index_mapping_dir: null # path to save index mapping .npy files, by default will save in the same location as data_prefix
-            data_prefix: # Should be weight path weight path... for a blended dataset
-              - .0333
-              - ${data_dir}/my-t5_00_text_document
-              - .0333
-              - ${data_dir}/my-t5_01_text_document
-              - .0333
-              - ${data_dir}/my-t5_02_text_document
-              - .0333
-              - ${data_dir}/my-t5_03_text_document
-              - .0333
-              - ${data_dir}/my-t5_04_text_document
-              - .0333
-              - ${data_dir}/my-t5_05_text_document
-              - .0333
-              - ${data_dir}/my-t5_06_text_document
-              - .0333
-              - ${data_dir}/my-t5_07_text_document
-              - .0333
-              - ${data_dir}/my-t5_08_text_document
-              - .0333
-              - ${data_dir}/my-t5_09_text_document
-              - .0333
-              - ${data_dir}/my-t5_10_text_document
-              - .0333
-              - ${data_dir}/my-t5_11_text_document
-              - .0333
-              - ${data_dir}/my-t5_12_text_document
-              - .0333
-              - ${data_dir}/my-t5_13_text_document
-              - .0333
-              - ${data_dir}/my-t5_14_text_document
-              - .0333
-              - ${data_dir}/my-t5_15_text_document
-              - .0333
-              - ${data_dir}/my-t5_16_text_document
-              - .0333
-              - ${data_dir}/my-t5_17_text_document
-              - .0333
-              - ${data_dir}/my-t5_18_text_document
-              - .0333
-              - ${data_dir}/my-t5_19_text_document
-              - .0333
-              - ${data_dir}/my-t5_20_text_document
-              - .0333
-              - ${data_dir}/my-t5_21_text_document
-              - .0333
-              - ${data_dir}/my-t5_22_text_document
-              - .0333
-              - ${data_dir}/my-t5_23_text_document
-              - .0333
-              - ${data_dir}/my-t5_24_text_document
-              - .0333
-              - ${data_dir}/my-t5_25_text_document
-              - .0333
-              - ${data_dir}/my-t5_26_text_document
-              - .0333
-              - ${data_dir}/my-t5_27_text_document
-              - .0333
-              - ${data_dir}/my-t5_28_text_document
-              - .0334
-              - ${data_dir}/my-t5_29_text_document
-=======
 run:
   name: t5_41b
   results_dir: ${base_results_dir}/${.name}
@@ -2515,7 +1376,6 @@
       - ${data_dir}/my-t5_28_text_document
       - .0334
       - ${data_dir}/my-t5_29_text_document
->>>>>>> 48abd172
         """
         expected = OmegaConf.create(s)
         assert (
