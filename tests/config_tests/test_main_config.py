--- conflicted
+++ resolved
@@ -44,9 +44,7 @@
         data_config: ${hydra:runtime.choices.data_preparation}
         training_config: ${hydra:runtime.choices.training}
         finetuning_config: ${hydra:runtime.choices.finetuning}
-<<<<<<< HEAD
         evaluation_config: ${hydra:runtime.choices.evaluation}
-=======
 
         # GPU Mapping
         dgxa100_gpu2core:
@@ -68,7 +66,6 @@
           5: '7'
           6: '5'
           7: '5'
->>>>>>> e24270ea
         """
         expected = OmegaConf.create(s)
         assert expected == conf, f"conf/config.yaml must be set to {expected} but it currently is {conf}."
