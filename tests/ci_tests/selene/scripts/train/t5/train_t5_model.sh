--- conflicted
+++ resolved
@@ -16,16 +16,7 @@
 #TODO : Can add additional parameters (key value pairs from gitlab-ci.yaml file)
 HYDRA_FULL_ERROR=1 BIGNLP_CI=1 python3 main.py \
     training=${RUN_MODEL}/${RUN_MODEL_SIZE} \
-<<<<<<< HEAD
-    run_data_preparation=False \
-    run_training=True \
-    run_conversion=False \
-    run_finetuning=False \
-    run_evaluation=False \
-    run_export=False \
-=======
     stages=["training"] \
->>>>>>> 48abd172
     bignlp_path=${GIT_CLONE_PATH} \
     data_dir=${DATA_DIR} \
     base_results_dir=${BASE_RESULTS_DIR} \
