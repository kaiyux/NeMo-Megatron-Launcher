--- conflicted
+++ resolved
@@ -2,21 +2,9 @@
 
 set -o xtrace
 
-<<<<<<< HEAD
-HYDRA_FULL_ERROR=1 python3 main.py \
-    +ci_test=True \
-    conversion=convert_${RUN_MODEL} \
-    run_data_preparation=False \
-    run_training=False \
-    run_conversion=True \
-    run_finetuning=False \
-    run_evaluation=False \
-    run_export=False \
-=======
 HYDRA_FULL_ERROR=1 BIGNLP_CI=1 python3 main.py \
     conversion=${RUN_MODEL}/convert_${RUN_MODEL} \
     stages=["conversion"] \
->>>>>>> 48abd172
     bignlp_path=${GIT_CLONE_PATH} \
     data_dir=${DATA_DIR} \
     base_results_dir=${BASE_RESULTS_DIR} \
