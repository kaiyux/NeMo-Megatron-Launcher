--- conflicted
+++ resolved
@@ -5,16 +5,7 @@
 
 HYDRA_FULL_ERROR=1 BIGNLP_CI=1 python3 main.py \
     evaluation=${RUN_MODEL}/squad \
-<<<<<<< HEAD
-    run_data_preparation=False \
-    run_training=False \
-    run_conversion=False \
-    run_finetuning=False \
-    run_evaluation=True \
-    run_export=False \
-=======
     stages=["evaluation"] \
->>>>>>> 48abd172
     bignlp_path=${GIT_CLONE_PATH} \
     data_dir=${BASE_RESULTS_DIR}/data \
     base_results_dir=${BASE_RESULTS_DIR} \
