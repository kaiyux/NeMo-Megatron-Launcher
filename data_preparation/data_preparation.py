import os
import subprocess

import omegaconf

from .dataprep_scripts import utils


def create_slurm_file(
    new_script_path,
    code_path,
    log_dir="./",
    flags="",
    hydra_args="",
    dependency=None,
    time="04:00:00",
    exclusive=True,
    requeue=True,
    file_numbers="0",
    nodes=1,
    partition="batch",
    account=None,
    mem=0,
    overcommit=False,
    job_name="",
):
    task = code_path.split("/")[-1].split(".")[0]
    with open(new_script_path, "w") as f:
        f.writelines("#!/bin/bash\n")
        f.writelines("#SBATCH --nodes=1\n")
        if dependency is not None:
            f.writelines(f"#SBATCH --dependency=aftercorr:{dependency}\n")
        f.writelines(f"#SBATCH -p {partition}\n")
        if job_name is None or job_name == "":
            job_name = "slurm_job"
        f.writelines(f"#SBATCH --job-name={job_name}\n")
        if account is not None:
            f.writelines(f"#SBATCH -A {account}\n")
        if requeue:
            f.writelines("#SBATCH --requeue\n")
        if exclusive:
            f.writelines("#SBATCH --exclusive\n")
        f.writelines(f"#SBATCH --time={time}\n")
        if mem:
            f.writelines(f"#SBATCH --mem={mem}\n")
        if overcommit:
            f.writelines(f"#SBATCH --overcommit\n")
        f.writelines(f"#SBATCH --array={file_numbers}%{nodes}\n")
        f.writelines(f"#SBATCH -o {log_dir}/log-{task}-%j_%a.out\n")
        f.writelines(f"srun {flags} python3 {code_path} {hydra_args} &\n")
        f.writelines("wait\n")


def run_data_preparation(cfg, hydra_args="", dependency=None):
    # Read config
    bignlp_path = cfg.bignlp_path
    container = cfg.container
    container_mounts = cfg.container_mounts
    data_dir = cfg.data_dir
    base_results_dir = cfg.base_results_dir
    data_cfg = cfg.data_preparation

    # Data preparation config
    download_the_pile = data_cfg.download_the_pile
    file_numbers = data_cfg.file_numbers
    preprocess_data = data_cfg.preprocess_data
    download_vocab_url = data_cfg.download_vocab_url
    download_merges_url = data_cfg.download_merges_url
    vocab_save_dir = data_cfg.vocab_save_dir
    merges_save_dir = data_cfg.merges_save_dir
    log_dir = data_cfg.log_dir
    nodes = data_cfg.nodes
    time_limit = data_cfg.time_limit

    if not os.path.exists(log_dir):
        os.makedirs(log_dir)

    # Download vocab
    if download_vocab_url is not None:
        assert vocab_save_dir is not None, "vocab_save_dir must be a valid path."
        utils.download_single_file(
            url=download_vocab_url, save_dir=vocab_save_dir, file_name="vocab.json"
        )

    # Download merges
    if download_merges_url is not None:
        assert merges_save_dir is not None, "merges_save_dir must be a valid path."
        utils.download_single_file(
            url=download_merges_url,
            save_dir=merges_save_dir,
            file_name="merges.txt",
        )

    download_code_path = os.path.join(bignlp_path, "data_preparation/dataprep_scripts/download.py")
    extract_code_path = os.path.join(bignlp_path, "data_preparation/dataprep_scripts/extract.py")
    preprocess_code_path = os.path.join(bignlp_path, "data_preparation/dataprep_scripts/preprocess.py")
    
    # BCM config
    if cfg.cluster_type == "bcm":
        partition = cfg.cluster.partition
        account = cfg.cluster.account
        exclusive = cfg.cluster.exclusive
        mem = cfg.cluster.mem
        overcommit = cfg.cluster.overcommit
        job_name_prefix = cfg.cluster.job_name_prefix

        # Process container-mounts.
        mounts_str = f"{bignlp_path}:{bignlp_path},{data_dir}:{data_dir},{base_results_dir}:{base_results_dir}"
        if container_mounts is not None:
            assert isinstance(container_mounts, omegaconf.listconfig.ListConfig), "container_mounts must be a list."
            for mount in container_mounts:
                if mount is not None and isinstance(mount, str):
                    mounts_str += f",{mount}:{mount}"

        flags = f"--container-image {container} --container-mounts {mounts_str}"

        assert isinstance(download_the_pile, bool), "download_the_pile must be bool."
        if download_the_pile:
            # Download The Pile dataset files
            download_script_path = os.path.join(
                bignlp_path, "data_preparation/download_script.sh"
            )
            create_slurm_file(
                new_script_path=download_script_path,
                code_path=download_code_path,
                log_dir=log_dir,
                flags=flags,
                hydra_args=hydra_args,
                dependency=dependency,
                time=time_limit,
                file_numbers=file_numbers,
                nodes=nodes,
                partition=partition,
                account=account,
                mem=mem,
                overcommit=overcommit,
                job_name=f"{job_name_prefix}download",
            )
            job_id_1 = subprocess.check_output(
                [f"sbatch --parsable {download_script_path}"], shell=True
            )
            dependency = job_id_1.decode("utf-8")
            print(f"Submitted Download script with job id: {dependency}")


            # Extract The Pile dataset files
            extract_script_path = os.path.join(
                bignlp_path, "data_preparation/extract_script.sh"
            )
            create_slurm_file(
                new_script_path=extract_script_path,
                code_path=extract_code_path,
                log_dir=log_dir,
                flags=flags,
                hydra_args=hydra_args,
                dependency=dependency,
                time=time_limit,
                file_numbers=file_numbers,
                nodes=nodes,
                partition=partition,
                account=account,
                mem=mem,
                overcommit=overcommit,
                job_name=f"{job_name_prefix}extract",
            )
            job_id_2 = subprocess.check_output(
                [f"sbatch --parsable {extract_script_path}"], shell=True
            )
            dependency = job_id_2.decode("utf-8")
            print(f"Submitted Extract script with job id: {dependency}")


        assert isinstance(preprocess_data, bool), "preprocess_data must be bool."
        if preprocess_data:
            # Preprocess the dataset
            preprocess_script_path = os.path.join(
                bignlp_path, "data_preparation/preprocess_script.sh"
            )
            create_slurm_file(
                new_script_path=preprocess_script_path,
                code_path=preprocess_code_path,
                log_dir=log_dir,
                flags=flags,
                hydra_args=hydra_args,
                dependency=dependency,
                time=time_limit,
                file_numbers=file_numbers,
                nodes=nodes,
                partition=partition,
                account=account,
                mem=mem,
                overcommit=overcommit,
                job_name=f"{job_name_prefix}preprocess",
            )
            job_id_3 = subprocess.check_output(
                [f"sbatch --parsable {preprocess_script_path}"], shell=True
            )
            dependency = job_id_3.decode("utf-8")
            print(f"Submitted Preprocessing script with job id: {dependency}")
        return dependency

    if cfg.cluster_type == "bcp":
        joblog = os.path.join(
            log_dir, data_cfg.get("bcp_joblog", "joblog.log"))
        nnodes = int(os.environ.get("NGC_ARRAY_SIZE", 1))
        assert isinstance(download_the_pile, bool), "download_the_pile must be bool."
        if download_the_pile:
            # Downloading the files
<<<<<<< HEAD
            cmd = f"mpirun --allow-run-as-root -npernode 1 python3 {download_code_path} {hydra_args}"
=======
            code = os.path.join(bignlp_path, "data_preparation/download.py")
            cmd = f"mpirun --allow-run-as-root " + \
                  f"-np {nnodes} -npernode 1 " + \
                  f"python3 {code} {hydra_args}"
>>>>>>> 5f5cdc39
            proc = subprocess.Popen(
                cmd, shell=True, stdout=subprocess.PIPE,
                universal_newlines=True)
            print(f"\nSubmitted Download script with job pid: {proc.pid}")
            with open(joblog, "a", encoding="utf-8") as jlog:
                for line in proc.stdout:
                    print(line)
                    jlog.write(line)

            proc.wait()
            print(f"Finished Download script returncode: {proc.returncode}")

            # Extract The Pile dataset files
<<<<<<< HEAD
            cmd = f"mpirun --allow-run-as-root -npernode 1 " + \
                  f"python3 {extract_code_path} {hydra_args}"
=======
            code = os.path.join(bignlp_path, "data_preparation/extract.py")
            cmd = f"mpirun --allow-run-as-root " + \
                  f"-np {nnodes} -npernode 1 " + \
                  f"python3 {code} {hydra_args}"
>>>>>>> 5f5cdc39
            # print(f"Extract CMD:\n{cmd}")
            proc = subprocess.Popen(
                cmd, shell=True, stdout=subprocess.PIPE,
                universal_newlines=True)
            print(f"\nSubmitted extract script with job pid: {proc.pid}")
            with open(joblog, "a", encoding="utf-8") as jlog:
                print(f"Extract CMD:\n{cmd}", file=jlog)
                for line in proc.stdout:
                    print(line)
                    jlog.write(line)

            proc.wait()
            print(f"Finished extract script returncode: {proc.returncode}")

        assert isinstance(preprocess_data, bool), "preprocess_data must be bool."
        if preprocess_data:
            # Preprocess the dataset
            megatron_dir = '/opt/bignlp/NeMo/nemo/collections/nlp/data/language_modeling/megatron'
            # Remove compiled helpers lib to avoid race condition
            compiled_helpers_lib = os.path.join(
                megatron_dir, 'compiled_helpers_lib')
            clean = f'mpirun --allow-run-as-root ' + \
                    f'-np {nnodes} -npernode 1 ' + \
                    f'bash -c \'[ ! -e "{compiled_helpers_lib}" ] || ' + \
                    f'rm "{compiled_helpers_lib}" \''
            os.system(clean)

            preproc_npernode = int(data_cfg.bcp_preproc_npernode)
            cmd = f"mpirun --allow-run-as-root " + \
                  f"-np {nnodes * preproc_npernode} " + \
                  f"-npernode {preproc_npernode} " + \
<<<<<<< HEAD
                  f"python3 {preprocess_code_path} {hydra_args}"
=======
                  f"python3 {code} {hydra_args}"

>>>>>>> 5f5cdc39
            # print(f"Preprocess CMD:\n{cmd}")
            proc = subprocess.Popen(
                cmd, shell=True, stdout=subprocess.PIPE,
                universal_newlines=True)
            print(f"\nSubmitted preprocess script with job pid: {proc.pid}")
            with open(joblog, "a", encoding="utf-8") as jlog:
                print(f"Preprocess CMD:\n{cmd}", file=jlog)
                for line in proc.stdout:
                    print(line)
                    jlog.write(line)

            proc.wait()
            print(f"Finished preprocess script returncode: {proc.returncode}")
    return None<|MERGE_RESOLUTION|>--- conflicted
+++ resolved
@@ -206,14 +206,9 @@
         assert isinstance(download_the_pile, bool), "download_the_pile must be bool."
         if download_the_pile:
             # Downloading the files
-<<<<<<< HEAD
-            cmd = f"mpirun --allow-run-as-root -npernode 1 python3 {download_code_path} {hydra_args}"
-=======
-            code = os.path.join(bignlp_path, "data_preparation/download.py")
             cmd = f"mpirun --allow-run-as-root " + \
                   f"-np {nnodes} -npernode 1 " + \
-                  f"python3 {code} {hydra_args}"
->>>>>>> 5f5cdc39
+                  f"python3 {download_code_path} {hydra_args}"
             proc = subprocess.Popen(
                 cmd, shell=True, stdout=subprocess.PIPE,
                 universal_newlines=True)
@@ -227,15 +222,9 @@
             print(f"Finished Download script returncode: {proc.returncode}")
 
             # Extract The Pile dataset files
-<<<<<<< HEAD
-            cmd = f"mpirun --allow-run-as-root -npernode 1 " + \
-                  f"python3 {extract_code_path} {hydra_args}"
-=======
-            code = os.path.join(bignlp_path, "data_preparation/extract.py")
             cmd = f"mpirun --allow-run-as-root " + \
                   f"-np {nnodes} -npernode 1 " + \
-                  f"python3 {code} {hydra_args}"
->>>>>>> 5f5cdc39
+                  f"python3 {extract_code_path} {hydra_args}"
             # print(f"Extract CMD:\n{cmd}")
             proc = subprocess.Popen(
                 cmd, shell=True, stdout=subprocess.PIPE,
@@ -267,12 +256,7 @@
             cmd = f"mpirun --allow-run-as-root " + \
                   f"-np {nnodes * preproc_npernode} " + \
                   f"-npernode {preproc_npernode} " + \
-<<<<<<< HEAD
                   f"python3 {preprocess_code_path} {hydra_args}"
-=======
-                  f"python3 {code} {hydra_args}"
-
->>>>>>> 5f5cdc39
             # print(f"Preprocess CMD:\n{cmd}")
             proc = subprocess.Popen(
                 cmd, shell=True, stdout=subprocess.PIPE,
